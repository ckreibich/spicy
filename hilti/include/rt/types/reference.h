// Copyright (c) 2020 by the Zeek Project. See LICENSE for details.

#pragma once

#include <memory>
#include <string>
#include <utility>

#include <hilti/rt/extension-points.h>
#include <hilti/rt/types/bytes.h>
#include <hilti/rt/types/string.h>
#include <hilti/rt/types/struct.h>
#include <hilti/rt/util.h>

namespace hilti::rt {

<<<<<<< HEAD
namespace trait {
struct isStruct;
} // namespace trait
=======
/** Exception indicating access to an unset (null) reference. **/
HILTI_EXCEPTION(NullReference, RuntimeError)

/** Exception indicating access to an already expired weak reference. **/
HILTI_EXCEPTION(ExpiredReference, RuntimeError)

/** Exception indicating an undefined use of a reference type. */
HILTI_EXCEPTION(IllegalReference, RuntimeError)
>>>>>>> 7ac7d211

/** Base for classes that `ValueReference::self` can receive.  */
template<typename T>
using Controllable = std::enable_shared_from_this<T>;

/**
 * Class representing HILTI's `value_ref<T>` type. This class stores an value
 * of type T on the heap and imposes value semantics on it. In particular,
 * copying a `ValueReference` will link the new instance to its own copy of
 * the managed value.
 *
 * Generally, a value reference will always have a value associated with it.
 * There are however ways to create it without one. Accesses that require a
 * value, are checked and will abort in that case.
 *
 * Other reference types (`StrongReference`, `WeakReference`) can bind to an
 * existing value reference, essentially creating handles to its value. They
 * then become joined managers of the value.
 *
 * @note It seems we could clean up this class and get rid of the internal
 * variant altogether. We need the variant only to potentially store a raw
 * pointer coming in through the corresponding constructor. However, we
 * require that pointer to point to a `Controllable` and hence could turn it
 * into a shared_ptr right there. On the downside, that would mean a
 * `shared_from_this()` call even if the resulting instance is never used --
 * which with the current code generator could happen frequently (at least
 * once we optimized to use `this` instead of the `self` wrapper when
 * possible). So leaving it alone for now.
 */
template<typename T>
class ValueReference {
public:
    /**
     * Instantiates a reference containing a new value of `T` initialized to
     * its default value.
     */
    ValueReference() : _ptr(std::make_shared<T>()) {}

    /**
     * Instantiates a reference containing a new value of `T` initialized to
     * a given value.
     *
     * @param t value to initialize new instance with
     */
    ValueReference(T t) : _ptr(std::make_shared<T>(std::move(t))) {}

    /**
     * Instantiates a new reference from an existing `std::shared_ptr` to a
     * value of type `T`. This does *not* copy the pointer's target value;
     * the new reference will keep a pointer to the same value.
     *
     * This constructor is mostly for internal purposes to create a new value
     * reference that's associated with an existing `StrongReference`.
     *
     * @param t shared pointer to link to
     */
    explicit ValueReference(std::shared_ptr<T> t) : _ptr(std::move(t)) {}

    /**
     * Copy constructor. The new instance will refer to a copy of the
     * source's value.
     */
    ValueReference(const ValueReference& other) {
        if ( auto ptr = other._get() )
            _ptr = std::make_shared<T>(*ptr);
        else
            _ptr = std::shared_ptr<T>();
    }

    /** Move constructor. */
    ValueReference(ValueReference&& other) noexcept = default;

    /** Destructor. */
    ~ValueReference() {}

    /**
     * Returns true if the reference does not contain a value. This will
     * rarely happen, except when explicitly constructed that way through an
     * existing pointer.
     */
    bool isNull() const {
        assert(_ptr.index() != std::variant_npos);
        return _get() == nullptr;
    }

    /**
     * Returns a pointer to the referred value. The result may be null if the
     * instance does not refer to a valid value.
     */
    const T* get() const { return _get(); }

    /**
     * Returns a shared pointer to the referred value. The result may be a
     * null pointer if the instance does not refer to a valid value.
     *
     * For this to work, the value reference must have either (1) create the
     * contained value itself through one of the standard constructor; or (2)
     * if created through an explicit pointer constructor, the instance must
     * be located on the heap and be the instance of a classed derived from
     * `Controllable<T>`.
     *
     * @throws IllegalReference if no shared pointer can be constructed for
     * the contained instance.
     */
    std::shared_ptr<T> asSharedPtr() const {
        assert(_ptr.index() != std::variant_npos);

        if ( auto x = std::get_if<std::shared_ptr<T>>(&_ptr) )
            return *x;

        try {
            if ( auto ptr = std::get<T*>(_ptr) ) {
                if constexpr ( std::is_base_of<Controllable<T>, T>::value )
                    return ptr->shared_from_this();
                else
                    throw IllegalReference("cannot dynamically create reference for type");
            }
            else
                throw IllegalReference("unexpected state of value reference");
        } catch ( const std::bad_weak_ptr& ) {
            throw IllegalReference("reference to non-heap instance");
        }
    }

    /**
     * Resets the contained value to a fresh copy of a `T` value initialized
     * to its default.
     */
    void reset() { _ptr = std::shared_ptr<T>(); }

    /**
     * Returns a reference to the contained value.
     *
     * @throws NullReference if the instance does not refer to a valid value
     */
    const T& operator*() const { return *_safeGet(); }

    /**
     * Returns a reference to the contained value.
     *
     * @throws NullReference if the instance does not refer to a valid value
     */
    T& operator*() { return *_safeGet(); }

    /**
     * Returns a pointer to the contained value.
     *
     * @throws NullReference if the instance does not refer to a valid value
     */
    const T* operator->() const { return _safeGet(); }

    /**
     * Returns a pointer to the contained value.
     *
     * @throws NullReference if the instance does not refer to a valid value
     */
    T* operator->() { return _safeGet(); }

    /**
     * Compares the values of two references.
     *
     * @throws NullReference if one of the instances does not refer to a
     * valid value
     */
    bool operator==(const ValueReference<T>& other) const { return *_safeGet() == *other._safeGet(); }

    /**
     * Compares the values of two references.
     *
     * @throws NullReference if one of the instances does not refer to a
     * valid value
     */
    bool operator==(const T& other) const { return *_safeGet() == other; }

    /**
     * Compares the values of two references.
     *
     * @throws NullReference if one of the instances does not refer to a
     * valid value
     */
    bool operator!=(const ValueReference<T>& other) const { return *_safeGet() != *other._safeGet(); }

    /**
     * Compares the values of two references.
     *
     * @throws NullReference if one of the instances does not refer to a
     * valid value
     */
    bool operator!=(const T& other) const { return *_safeGet() != other; }

    /**
     * Assigns to the contained value. Assigning does not invalidate other
     * references associated with the same value; they'll see the change.
     *
     * @throws NullReference if the instance does not currently refer to a valid value
     */
    ValueReference& operator=(T other) {
        *_safeGet() = std::move(other);
        return *this;
    }

    /**
     * Assigns to the contained value. Assigning does not invalidate other
     * references associated with the same value; they'll see the change.
     *
     * @throws NullReference if the instance does not currently refer to a valid value
     */
    ValueReference& operator=(const ValueReference& other) {
        if ( &other != this )
            *_safeGet() = *other._safeGet();

        return *this;
    }

    /**
     * Assigns to the contained value. Assigning does not invalidate other
     * references associated with the same value; they'll see the change.
     *
     * @throws NullReference if the instance does not currently refer to a valid value
     */
    ValueReference& operator=(ValueReference&& other) noexcept {
        if ( &other != this ) {
            // We can't move the actual value as other references may be
            // referring to it.
            *_safeGet() = *other._safeGet();
            other._ptr = nullptr;
        }

        return *this;
    }

    /**
     * Shortcut to create a new instance referring to an existing value of
     * type `T`. `T` must be derived from `Controllable<T>`.
     *
     * This is for internal use by the code generator to wrap `this` inside
     * methods into a value reference.
     */
    static ValueReference self(T* t) {
        static_assert(std::is_base_of<Controllable<T>, T>::value);
        return ValueReference(t);
    }

private:
    /**
     * Instantiates a reference from an existing raw pointer to a value of
     * type 'T`, which must be derived from `Controllable<T>`.
     *
     * This does *not* copy the value being pointed to; the new
     * reference will keep a pointer to the same value. That also means it's
     * not safe to delete the pointed-to instance while the value reference
     * stays around.
     */
    explicit ValueReference(T* t) : _ptr(t) { static_assert(std::is_base_of<Controllable<T>, T>::value); }

    const T* _get() const {
        if ( auto ptr = std::get_if<T*>(&_ptr) )
            return *ptr;

        if ( auto ptr = std::get_if<std::shared_ptr<T>>(&_ptr) )
            return (*ptr).get();

        cannot_be_reached();
    }

    T* _get() {
        if ( auto ptr = std::get_if<T*>(&_ptr) )
            return *ptr;

        if ( auto ptr = std::get_if<std::shared_ptr<T>>(&_ptr) )
            return (*ptr).get();

        cannot_be_reached();
    }

    const T* _safeGet() const {
        assert(_ptr.index() != std::variant_npos);

        if ( auto ptr = _get() )
            return ptr;

        throw NullReference("attempt to access null reference");
    }

    T* _safeGet() {
        assert(_ptr.index() != std::variant_npos);

        if ( auto ptr = _get() )
            return ptr;

        throw NullReference("attempt to access null reference");
    }

    std::variant<std::shared_ptr<T>, T*> _ptr;
};

/**
 * A strong reference to a shared value. This is essentially a `shared_ptr`
 * that can bind to the values of `ValueReference` or `WeakReference.`
 *
 * Note that different from `ValueReference`, a strong reference can
 * explicitly be null.
 */
template<typename T>
class StrongReference : public std::shared_ptr<T> {
public:
    using Base = std::shared_ptr<T>;

    /** Default constructor creating a null reference. */
    StrongReference() : Base() {}

    /**
     * Instantiates a reference pointing to a newly allocated value.
     *
     * @param t initialization value
     */
    explicit StrongReference(T t) : Base(std::make_shared<T>(std::move(t))) {}

    /**
     * Instantiates a reference pointing to the value referred to be an
     * existing `ValueReference`. This does not copy the value, it will be
     * shared (and managed jointly) afterwards.
     */
    explicit StrongReference(const ValueReference<T>& t) : Base(t.asSharedPtr()) {}

    /**
     * Copy constructor. This copies the reference, not the value, which will
     * be shared afterwards.
     */
    StrongReference(const StrongReference& other) : Base(other) {}

    /** Move constructor. */
    StrongReference(StrongReference&& other) noexcept : Base(std::move(other)) {}

    /**
     * Returns true if the reference does not refer any value.
     */
    bool isNull() const { return this->get() == nullptr; }

    /**
     * Returns a value reference that is linked to the referred value. If the
     * strong reference is null, the returned reference will be so, too.
     */
    ValueReference<T> derefAsValue() const { return ValueReference<T>(*this); }

    /**
     * Resets the reference to a null value, releasing any ownership it still
     * holds.
     */
    void reset() { Base::operator=(nullptr); }

    /**
     * Returns the contained value.
     *
     * @throws NullReference if the instance is null.
     */
    const T& operator*() const {
        _check();
        return *this->get(); // NOLINT
    }

    /**
     * Returns the contained value.
     *
     * @throws NullReference if the instance is null.
     */
    T& operator*() {
        _check();
        return *this->get(); // NOLINT
    }

    /**
     * Returns a pointer to the contained value.
     *
     * @throws NullReference if the instance is null.
     */
    const T* operator->() const {
        _check();
        return this->get();
    }

    /**
     * Returns a pointer to the contained value.
     *
     * @throws NullReference if the instance is null.
     */
    T* operator->() {
        _check();
        return this->get();
    }

    /** Returns true if the reference is not null. */
    explicit operator bool() const { return ! isNull(); }

    /**
     * Reinitializes the reference with a newly allocated value, releasing
     * any previous ownership still held.
     *
     * @param t value to allocate and then refer to
     */
    StrongReference& operator=(T other) {
        Base::operator=(std::make_shared<T>(std::move(other)));
        return *this;
    }

    /**
     * Reinitialized the reference to now point to to the value referred to
     * be an existing `ValueReference`. This does not copy that value, it
     * will be shared (and managed jointly) afterwards.
     */
    StrongReference& operator=(const ValueReference<T>& other) {
        Base::operator=(other.asSharedPtr());
        return *this;
    }

    /** Copy assignment. This will share ownership, not copy the value. */
    StrongReference& operator=(const StrongReference& other) {
        Base::operator=(other);
        return *this;
    }

    /** Move assignment. */
    StrongReference& operator=(StrongReference&& other) noexcept {
        Base::operator=(std::move(other));
        return *this;
    }

private:
    void _check() const {
        if ( ! *this )
            throw NullReference("attempt to access null reference");
    }
};

/**
 * A weak reference to a shared value. This is essentially a `weak_ptr` that
 * can bind to the values of `ValueReference` or `StrongReference.` The weak
 * reference will remain valid until all linked strong/value references have
 * ceased to exist.
 *
 * Note that different from `ValueReference`, a weak reference can explicitly
 * be null.
 */
template<typename T>
class WeakReference : public std::weak_ptr<T> {
public:
    using Base = std::weak_ptr<T>;

    /** Default constructor creating a null reference. */
    WeakReference() = default;

    /**
     * Instantiates a reference pointing to the value referred to be an
     * existing `ValueReference`. This does not copy the value, it will be
     * shared afterwards.
     */
    explicit WeakReference(const ValueReference<T>& t) : Base(t.asSharedPtr()) {}

    /**
     * Instantiates a reference pointing to the value referred to be an
     * existing `StrongReference`. This does not copy the value, it will be
     * shared afterwards.
     */
    explicit WeakReference(const StrongReference<T>& t) : Base(t) {}

    /**
     * Copy constructor. This copies the reference, not the value, which will
     * be shared afterwards.
     */
    WeakReference(const WeakReference& other) = default;

    /** Move constructor. */
    WeakReference(WeakReference&& other) noexcept = default;

    /** Destructor. */
    ~WeakReference() = default;

    /** Returns true if the reference is either null or expired. */
    bool isNull() const { return this->lock() == nullptr; }

    /**
     * Returns true if the reference was pointing to a non-null value that
     * has now expired.
     */
    bool isExpired() const {
        auto is_default = ! this->owner_before(Base{}) && ! Base{}.owner_before(*this);
        return this->expired() && ! is_default;
    }

    /**
     * Returns a pointer to the value being referred to. This will be null if
     * the weak point is null or expired.
     */
    const T* get() const { return this->lock().get(); }

    /**
     * Returns a value reference that is linked to the referred value. If the
     * weak reference is null or expired, the returned reference will be null.
     */
    ValueReference<T> derefAsValue() const { return ValueReference<T>(this->lock()); }

    /** Resets the reference to a null value. */
    void reset() { Base::reset(); }

    /**
     * Returns the contained value.
     *
     * @throws NullReference or ExpiredReference if the instance is null or
     * expired, respectively.
     */
    const T& operator*() const {
        _check();
        return *this->lock();
    }

    /**
     * Returns the contained value.
     *
     * @throws NullReference or ExpiredReference if the instance is null or
     * expired, respectively.
     */
    T& operator*() {
        _check();
        return *this->lock();
    }

    /**
     * Returns a pointer to the contained value.
     *
     * @throws NullReference or ExpiredReference if the instance is null or
     * expired, respectively.
     */
    const T* operator->() const {
        _check();
        return this->lock().get();
    }

    /**
     * Returns a pointer to the contained value.
     *
     * @throws NullReference or ExpiredReference if the instance is null or
     * expired, respectively.
     */
    T* operator->() {
        _check();
        return this->lock().get();
    }

    /** Returns true if the reference is not null or expired. */
    explicit operator bool() const { return ! isNull(); }

    /**
     * Reinitialize the reference to now point to to the value referred to
     * be an existing `ValueReference`. This does not copy that value, it
     * will be shared afterwards.
     */
    WeakReference& operator=(const ValueReference<T>& other) {
        Base::operator=(other.asSharedPtr());
        return *this;
    }

    /**
     * Reinitialize the reference to now point to to the value referred to
     * be an existing `StrongReference`. This does not copy that value, it
     * will be shared afterwards.
     */
    WeakReference& operator=(const StrongReference<T>& other) {
        Base::operator=(other);
        return *this;
    }

    /** Copy assignment. This will share ownership, not copy the value. */
    WeakReference& operator=(const WeakReference& other) {
        Base::operator=(other);
        return *this;
    }

    /** Move assignment. */
    WeakReference& operator=(WeakReference&& other) noexcept {
        Base::operator=(std::move(other));
        return *this;
    }

private:
    void _check() const {
        if ( isExpired() )
            throw ExpiredReference("attempt to access expired reference");

        if ( isNull() )
            throw NullReference("attempt to access null reference");
    }
};

/**
 * Type for a generic, non-templated strong reference binding to a StrongReference.
 * This generic version can keep a StrongReference alive, but provides
 * access to the instance itself only if the type is known.
 */
class StrongReferenceGeneric {
public:
    /** Leaves the reference unbound. */
    StrongReferenceGeneric() = default;

    /** Binds to the same instance as an existing strong reference.  */
    template<typename T>
    StrongReferenceGeneric(StrongReference<T> x) : _ptr(std::move(x)) {}

    /** Obtains a pointer to the stored value.
     * @returns a pointer to the bound instance, or null if unbound.
     * @throws IllegalReference if the target type does not match the stored reference type.
     * */
    template<typename T>
    T* as() const {
        if ( ! _ptr.has_value() )
            return nullptr;

        try {
            return std::any_cast<StrongReference<T>>(_ptr).get();
        } catch ( const std::bad_any_cast& ) {
            throw IllegalReference("invalid target type");
        }
    }

    /** Releases the bound reference. */
    void reset() { _ptr.reset(); }

private:
    std::any _ptr;
};

namespace reference {

/**
 * Helper to instantiate a strong reference pointing to a newly allocated,
 * preinitialized value.
 */
template<typename T, typename... Args>
StrongReference<T> make_strong(Args&&... args) {
    return StrongReference<T>(T(std::forward<Args>(args)...));
}

/**
 * Helper to instantiate a value reference pointing to a newly allocated,
 * preinitialized value.
 */
template<typename T, typename... Args>
ValueReference<T> make_value(Args&&... args) {
    return ValueReference<T>(T(std::forward<Args>(args)...));
}

} // namespace reference

namespace detail::adl {

template<typename T>
inline std::string to_string(const StrongReference<T>& x, adl::tag /*unused*/) {
    return x ? hilti::rt::to_string(*x) : "Null";
}

template<typename T>
inline std::string to_string(const WeakReference<T>& x, adl::tag /*unused*/) {
    if ( x.isExpired() )
        return "<expired ref>";

    if ( x.isNull() )
        return "Null";

    return hilti::rt::to_string(*x);
}

template<typename T>
inline std::string to_string(const ValueReference<T>& x, adl::tag /*unused*/) {
    return hilti::rt::to_string(*x);
}

} // namespace detail::adl

// String specialization

template<>
inline std::string detail::to_string_for_print<StrongReference<std::string>>(const StrongReference<std::string>& x) {
    return x ? hilti::rt::to_string_for_print(*x) : "Null";
}

template<>
inline std::string detail::to_string_for_print<WeakReference<std::string>>(const WeakReference<std::string>& x) {
    if ( x.isExpired() )
        return "<expired ref>";

    if ( x.isNull() )
        return "Null";

    return hilti::rt::to_string_for_print(*x);
}

template<>
inline std::string detail::to_string_for_print<ValueReference<std::string>>(const ValueReference<std::string>& x) {
    return hilti::rt::to_string_for_print(*x);
}

// Bytes specialization

template<>
inline std::string detail::to_string_for_print<StrongReference<Bytes>>(const StrongReference<Bytes>& x) {
    return x ? escapeBytes((*x).str(), false) : "Null";
}

template<>
inline std::string detail::to_string_for_print<WeakReference<Bytes>>(const WeakReference<Bytes>& x) {
    if ( x.isExpired() )
        return "<expired ref>";

    if ( x.isNull() )
        return "Null";

    return escapeBytes((*x).str(), false);
}

template<>
inline std::string detail::to_string_for_print<ValueReference<Bytes>>(const ValueReference<Bytes>& x) {
    return escapeBytes((*x).str(), false);
}

template<typename T>
inline std::ostream& operator<<(std::ostream& out, const StrongReference<T>& x) {
    out << to_string(x);
    return out;
}

template<typename T>
inline std::ostream& operator<<(std::ostream& out, const ValueReference<T>& x) {
    out << to_string(x);
    return out;
}

template<typename T>
inline std::ostream& operator<<(std::ostream& out, const WeakReference<T>& x) {
    out << to_string(x);
    return out;
}

} // namespace hilti::rt<|MERGE_RESOLUTION|>--- conflicted
+++ resolved
@@ -13,21 +13,6 @@
 #include <hilti/rt/util.h>
 
 namespace hilti::rt {
-
-<<<<<<< HEAD
-namespace trait {
-struct isStruct;
-} // namespace trait
-=======
-/** Exception indicating access to an unset (null) reference. **/
-HILTI_EXCEPTION(NullReference, RuntimeError)
-
-/** Exception indicating access to an already expired weak reference. **/
-HILTI_EXCEPTION(ExpiredReference, RuntimeError)
-
-/** Exception indicating an undefined use of a reference type. */
-HILTI_EXCEPTION(IllegalReference, RuntimeError)
->>>>>>> 7ac7d211
 
 /** Base for classes that `ValueReference::self` can receive.  */
 template<typename T>
